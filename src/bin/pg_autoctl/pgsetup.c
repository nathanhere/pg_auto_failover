/*
 * src/bin/pg_autoctl/pgsetup.c
 *   Discovers a PostgreSQL setup by calling pg_controldata and reading
 *   postmaster.pid file, getting clues from the process environment and from
 *   user given hints (options).
 *
 * Copyright (c) Microsoft Corporation. All rights reserved.
 * Licensed under the PostgreSQL License.
 *
 */

#include <inttypes.h>
#include <signal.h>
#include <stdlib.h>
#include <string.h>
#include <sys/stat.h>
#include <time.h>
#include <unistd.h>

#include "parson.h"

#include "postgres_fe.h"
#include "pqexpbuffer.h"

#include "defaults.h"
#include "env_utils.h"
#include "pgctl.h"
#include "log.h"
#include "signals.h"
#include "string_utils.h"


static bool get_pgpid(PostgresSetup *pgSetup, bool pg_is_not_running_is_ok);
static PostmasterStatus pmStatusFromString(const char *postmasterStatus);
static char * pmStatusToString(PostmasterStatus pm_status);


/*
 * Discover PostgreSQL environment from given clues, or a partial setup.
 *
 * This routines check the PATH for pg_ctl, and is ok when there's a single
 * entry in found. It then uses either given PGDATA or the environment value
 * and runs a pg_controldata to get system identifier and PostgreSQL version
 * numbers. Then it reads PGDATA/postmaster.pid to get the pid and the port of
 * the running PostgreSQL server. Then it can connects to it and see if it's in
 * recovery.
 */
bool
pg_setup_init(PostgresSetup *pgSetup,
			  PostgresSetup *options,
			  bool missing_pgdata_is_ok,
			  bool pg_is_not_running_is_ok)
{
	bool pgIsReady = false;
	int errors = 0;

	/*
	 * Make sure that we keep the options->nodeKind in the pgSetup.
	 */
	pgSetup->pgKind = options->pgKind;

	/*
	 * Make sure that we keep the SSL options too.
	 */
	pgSetup->ssl.active = options->ssl.active;
	pgSetup->ssl.createSelfSignedCert = options->ssl.createSelfSignedCert;
	pgSetup->ssl.sslMode = options->ssl.sslMode;
	strlcpy(pgSetup->ssl.sslModeStr, options->ssl.sslModeStr, SSL_MODE_STRLEN);
	strlcpy(pgSetup->ssl.caFile, options->ssl.caFile, MAXPGPATH);
	strlcpy(pgSetup->ssl.crlFile, options->ssl.crlFile, MAXPGPATH);
	strlcpy(pgSetup->ssl.serverCert, options->ssl.serverCert, MAXPGPATH);
	strlcpy(pgSetup->ssl.serverKey, options->ssl.serverKey, MAXPGPATH);

	/* check or find pg_ctl */
	if (options->pg_ctl[0] != '\0')
	{
		char *version = pg_ctl_version(options->pg_ctl);

		if (version == NULL)
		{
			/* we already logged about it */
			return false;
		}

		strlcpy(pgSetup->pg_ctl, options->pg_ctl, MAXPGPATH);
		strlcpy(pgSetup->pg_version, version, PG_VERSION_STRING_MAX);
		free(version);

		log_debug("pg_setup_init: %s version %s",
				  pgSetup->pg_ctl, pgSetup->pg_version);
	}
	else
	{
		int count_of_pg_ctl = config_find_pg_ctl(pgSetup);

		if (count_of_pg_ctl != 1)
		{
			/* config_find_pg_ctl already logged errors */
			errors++;
		}

		if (count_of_pg_ctl > 1)
		{
			log_error("Found several pg_ctl in PATH, please provide --pgctl");
		}
	}

	/* check or find PGDATA */
	if (options->pgdata[0] != '\0')
	{
		strlcpy(pgSetup->pgdata, options->pgdata, MAXPGPATH);
	}
	else
	{
		if (!get_env_pgdata(pgSetup->pgdata))
		{
			log_error("Failed to set PGDATA either from the environment "
					  "or from --pgdata");
			errors++;
		}
	}

	/*
	 * We want to know if PostgreSQL is running, and if that's the case, we
	 * want to discover all we can about its properties: port, pid, socket
	 * directory, is_in_recovery, etc.
	 */
	if (errors == 0)
	{
		if (!missing_pgdata_is_ok && !directory_exists(pgSetup->pgdata))
		{
			log_fatal("Database directory \"%s\" not found", pgSetup->pgdata);
			return false;
		}

		pg_controldata(pgSetup, missing_pgdata_is_ok);

		if (pgSetup->control.pg_control_version == 0)
		{
			/* we already logged about it */
			if (!missing_pgdata_is_ok)
			{
				errors++;
			}
		}
		else
		{
			log_debug("Found PostgreSQL system %" PRIu64 " at \"%s\", "
														 "version %u, catalog version %u",
					  pgSetup->control.system_identifier,
					  pgSetup->pgdata,
					  pgSetup->control.pg_control_version,
					  pgSetup->control.catalog_version_no);
		}
	}

	/* check of find username */
	if (options->username[0] != '\0')
	{
		strlcpy(pgSetup->username, options->username, NAMEDATALEN);
	}
	else
	{
		/*
		 * If a PGUSER environment variable is defined, take the value from
		 * there. Otherwise we attempt to connect without username. In that
		 * case the username will be determined based on the current user.
		 */
		if (!get_env_copy_with_fallback("PGUSER", pgSetup->username, NAMEDATALEN, ""))
		{
			/* errors have already been logged */
			return false;
		}
	}

	/* check or find dbname */
	if (options->dbname[0] != '\0')
	{
		strlcpy(pgSetup->dbname, options->dbname, NAMEDATALEN);
	}
	else
	{
		/*
		 * If a PGDATABASE environment variable is defined, take the value from
		 * there. Otherwise we attempt to connect without a database name, and
		 * the default will use the username here instead.
		 */
		if (!get_env_copy_with_fallback("PGDATABASE", pgSetup->dbname, NAMEDATALEN,
										DEFAULT_DATABASE_NAME))
		{
			/* errors have already been logged */
			return false;
		}
	}

	/*
	 * Read the postmaster.pid file to find out pid, port and unix socket
	 * directory of a running PostgreSQL instance.
	 */
	pgIsReady = pg_setup_is_ready(pgSetup, pg_is_not_running_is_ok);

	if (!pgIsReady && !pg_is_not_running_is_ok)
	{
		/* errors have already been logged */
		errors++;
	}

	/*
	 * check or find PGHOST
	 *
	 * By order of preference, we use:
	 *  --pghost     command line option
	 *  PGDATA/postmaster.pid
	 *  PGHOST       from the environment
	 */
	if (options->pghost[0] != '\0')
	{
		strlcpy(pgSetup->pghost, options->pghost, _POSIX_HOST_NAME_MAX);
	}
	else
	{
		/* read_pg_pidfile might already have set pghost for us */
		if (pgSetup->pghost[0] == '\0')
		{
			/*
			 * We can (at least try to) connect without host= in the connection
			 * string, so missing PGHOST and --pghost isn't an error.
			 */
			if (!get_env_copy_with_fallback("PGHOST", pgSetup->pghost,
											_POSIX_HOST_NAME_MAX, ""))
			{
				/* errors have already been logged */
				return false;
			}
		}
	}

	/*
	 * In test environment we might disable unix socket directories. In that
	 * case, we need to have an host to connect to, accepting to connect
	 * without host= in the connection string is not going to cut it.
	 */
	if (IS_EMPTY_STRING_BUFFER(pgSetup->pghost))
	{
		if (env_found_empty("PG_REGRESS_SOCK_DIR"))
		{
			log_error("PG_REGRESS_SOCK_DIR is set to \"\" to disable unix "
					  "socket directories, now --pghost is mandatory, "
					  "but unset.");
			errors++;
		}
	}

	/* check or find PGPORT
	 *
	 * By order or preference, we use:
	 *   --pgport       command line option
	 *   PGDATA/postmaster.pid
	 *   PGPORT         from the environment
	 *   POSTGRES_PORT  from our hard coded defaults (5432, see defaults.h)
	 */
	if (options->pgport > 0)
	{
		pgSetup->pgport = options->pgport;
	}
	else
	{
		/* if we have a running cluster, just use its port */
		if (pgSetup->pidFile.pid > 0 && pgSetup->pidFile.port > 0)
		{
			pgSetup->pgport = pgSetup->pidFile.port;
		}
		else
		{
			/*
			 * no running cluster, what about using PGPORT then?
			 */
			pgSetup->pgport = pgsetup_get_pgport();
		}
	}

	/* Set proxy port */
	if (options->proxyport > 0)
	{
		pgSetup->proxyport = options->proxyport;
	}


	/*
	 * If --listen is given, then set our listen_addresses to this value
	 */
	if (!IS_EMPTY_STRING_BUFFER(options->listen_addresses))
	{
		strlcpy(pgSetup->listen_addresses,
				options->listen_addresses, MAXPGPATH);
	}
	else
	{
		/*
		 * The default listen_addresses is '*', because we are dealing with a
		 * cluster setup and 'localhost' isn't going to cut it: the monitor and
		 * the coordinator nodes need to be able to connect to our local node
		 * using a connection string with nodename:port.
		 */
		strlcpy(pgSetup->listen_addresses,
				POSTGRES_DEFAULT_LISTEN_ADDRESSES, MAXPGPATH);
	}


	/*
	 * If --auth is given, then set our authMethod to this value
	 * otherwise it remains empty
	 */
	if (!IS_EMPTY_STRING_BUFFER(options->authMethod))
	{
		strlcpy(pgSetup->authMethod,
				options->authMethod, NAMEDATALEN);
	}

	pgSetup->settings = options->settings;

	/*
	 * And we always double-check with PGDATA/postmaster.pid if we have it, and
	 * we should have it in the normal/expected case.
	 */
	if (pgIsReady &&
		pgSetup->pidFile.pid > 0 &&
		pgSetup->pgport != pgSetup->pidFile.port)
	{
		log_error("Given --pgport %d doesn't match PostgreSQL "
				  "port %d from \"%s/postmaster.pid\"",
				  pgSetup->pgport, pgSetup->pidFile.port, pgSetup->pgdata);
		errors++;
	}

	/*
	 * If PostgreSQL is running, register if it's in recovery or not.
	 */
	if (pgSetup->control.pg_control_version > 0 &&
		pgSetup->pidFile.port > 0 &&
		pgSetup->pgport == pgSetup->pidFile.port)
	{
		PGSQL pgsql = { 0 };
		char connInfo[MAXCONNINFO];
		char dbname[NAMEDATALEN];

		/*
		 * Sometimes `pg_ctl start` returns with success and Postgres is still
		 * in crash recovery replaying WAL files, in the "starting" state
		 * rather than the "ready" state.
		 *
		 * In that case, we wait until Postgres is ready for connections. The
		 * whole pg_autoctl code is expecting to be able to connect to
		 * Postgres, so there's no point in returning now and having the next
		 * connection attempt fail with something like the following:
		 *
		 * ERROR Connection to database failed: FATAL: the database system is
		 * starting up
		 */
		if (!pgIsReady)
		{
			log_error("Failed to read Postgres pidfile, see above for details");
			return false;
		}

		/*
		 * Postgres is running, is it in recovery?
		 *
		 * We're going to connect to "template1", because our target database
		 * might not have been created yet at this point: for instance, in case
		 * of problems during the `pg_autoctl create` command.
		 */
		strlcpy(dbname, pgSetup->dbname, NAMEDATALEN);
		strlcpy(pgSetup->dbname, "template1", NAMEDATALEN);

		/* initialise a SQL connection to the local postgres server */
		pg_setup_get_local_connection_string(pgSetup, connInfo);
		pgsql_init(&pgsql, connInfo, PGSQL_CONN_LOCAL);

		if (!pgsql_is_in_recovery(&pgsql, &pgSetup->is_in_recovery))
		{
			/* we logged about it already */
			errors++;
		}

		pgsql_finish(&pgsql);

		strlcpy(pgSetup->dbname, dbname, NAMEDATALEN);
	}

	if (errors > 0)
	{
		log_fatal("Failed to discover PostgreSQL setup, "
				  "please fix previous errors.");
		return false;
	}

	return true;
}


/*
 * Read the first line of the PGDATA/postmaster.pid file to get Postgres PID.
 */
static bool
get_pgpid(PostgresSetup *pgSetup, bool pg_is_not_running_is_ok)
{
	char *contents = NULL;
	long fileSize = 0;
	char pidfile[MAXPGPATH];
	char *lines[1];
	int pid = -1;

	join_path_components(pidfile, pgSetup->pgdata, "postmaster.pid");

<<<<<<< HEAD
	if (!file_exists(pidfile) ||
		!read_file(pidfile, &contents, &fileSize))
=======
	if (!file_exists(pidfile))
	{
		if (!pg_is_not_running_is_ok)
		{
			log_error("Failed get postmaster pid, file \"%s\" does not exists",
					  pidfile);
		}
		return false;
	}

	if (!read_file(pidfile, &contents, &fileSize))
>>>>>>> f6fbf390
	{
		if (!pg_is_not_running_is_ok)
		{
			log_error("Failed to open file \"%s\": %m", pidfile);
			log_info("Is PostgreSQL at \"%s\" up and running?", pgSetup->pgdata);
		}
		return false;
	}

	if (fileSize == 0)
	{
		log_warn("The PID file \"%s\" is empty\n", pidfile);
	}
	else if (splitLines(contents, lines, 1) != 1 ||
			 !stringToInt(lines[0], &pid))
	{
		log_warn("Invalid data in PID file \"%s\"\n", pidfile);
	}

	if (pid > 0 && pid <= INT_MAX)
	{
		if (kill(pid, 0) == 0)
		{
			pgSetup->pidFile.pid = pid;

			log_trace("get_pgpid: %d", pid);
			return true;
		}
		else
		{
			if (!pg_is_not_running_is_ok)
			{
				log_warn("Read a stale pid in \"postmaster.pid\": %d", pid);
			}
			else
			{
				log_debug("Read a stale pid in \"postmaster.pid\": %d", pid);
			}

			return false;
		}
	}
	else
	{
		/* that's more like a bug, really */
		log_error("Invalid PID \"%d\" read in \"postmaster.pid\"", pid);
		return false;
	}
}


/*
 * Read the PGDATA/postmaster.pid file to get the port number of the running
 * server we're asked to keep highly available.
 */
bool
read_pg_pidfile(PostgresSetup *pgSetup, bool pg_is_not_running_is_ok)
{
	FILE *fp;
	int lineno;
	char line[BUFSIZE];
	char pidfile[MAXPGPATH];

	join_path_components(pidfile, pgSetup->pgdata, "postmaster.pid");

	if ((fp = fopen_read_only(pidfile)) == NULL)
	{
		if (!pg_is_not_running_is_ok)
		{
			log_error("Failed to open file \"%s\": %m", pidfile);
			log_info("Is PostgreSQL at \"%s\" up and running?", pgSetup->pgdata);
		}
		return false;
	}

	for (lineno = 1; lineno <= LOCK_FILE_LINE_PM_STATUS; lineno++)
	{
		int lineLength = -1;

		if (fgets(line, sizeof(line), fp) == NULL)
		{
			/* later lines are added during start-up, will appear later */
			if (lineno > LOCK_FILE_LINE_PORT)
			{
				/* that's retry-able */
				fclose(fp);
				pg_usleep(250 * 1000); /* sleep for 250ms */
				return read_pg_pidfile(pgSetup, pg_is_not_running_is_ok);
			}
			else
			{
				/* don't use %m to print errno, errno is not set by fgets */
				log_error("Failed to read line %d from file \"%s\"",
						  lineno, pidfile);
				fclose(fp);
				return false;
			}
		}

		lineLength = strlen(line);

		/* chomp the ending Newline (\n) */
		if (lineLength > 0)
		{
			line[lineLength - 1] = '\0';
			lineLength = strlen(line);
		}

		if (lineno == LOCK_FILE_LINE_PID)
		{
			int pid = 0;
			if (!stringToInt(line, &pid))
			{
				log_error("Postgres pidfile does not contain a valid pid %s", line);

				return false;
			}

			pgSetup->pidFile.pid = pid;

			if (kill(pgSetup->pidFile.pid, 0) != 0)
			{
				log_error("Postgres pidfile contains pid %d, "
						  "which is not running", pgSetup->pidFile.pid);

				/* well then reset the PID to our unknown value */
				pgSetup->pidFile.pid = 0;

				return false;
			}
		}

		if (lineno == LOCK_FILE_LINE_PORT)
		{
			if (!stringToUShort(line, &pgSetup->pidFile.port))
			{
				log_error("Postgres pidfile does not contain a valid port %s", line);

				return false;
			}
		}

		if (lineno == LOCK_FILE_LINE_SOCKET_DIR)
		{
			if (lineLength > 0)
			{
				int n = strlcpy(pgSetup->pghost, line, _POSIX_HOST_NAME_MAX);

				if (n >= _POSIX_HOST_NAME_MAX)
				{
					log_error("Failed to read unix socket directory \"%s\" "
							  "from file \"%s\": the directory name is %d "
							  "characters long, "
							  "and pg_autoctl only accepts up to %d characters",
							  line, pidfile, n, _POSIX_HOST_NAME_MAX - 1);
					return false;
				}
			}
		}

		if (lineno == LOCK_FILE_LINE_PM_STATUS)
		{
			if (lineLength > 0)
			{
				pgSetup->pm_status = pmStatusFromString(line);
			}
		}
	}
	fclose(fp);

	log_trace("read_pg_pidfile: pid %d, port %d, host %s, status \"%s\"",
			  pgSetup->pidFile.pid,
			  pgSetup->pidFile.port,
			  pgSetup->pghost,
			  pmStatusToString(pgSetup->pm_status));

	return true;
}


/*
 * fprintf_pg_setup prints to given STREAM the current setting found in
 * pgSetup.
 */
void
fprintf_pg_setup(FILE *stream, PostgresSetup *pgSetup)
{
	fformat(stream, "pgdata:             %s\n", pgSetup->pgdata);
	fformat(stream, "pg_ctl:             %s\n", pgSetup->pg_ctl);
	fformat(stream, "pg_version:         %s\n", pgSetup->pg_version);
	fformat(stream, "pghost:             %s\n", pgSetup->pghost);
	fformat(stream, "pgport:             %d\n", pgSetup->pgport);
	fformat(stream, "proxyport:          %d\n", pgSetup->proxyport);
	fformat(stream, "pid:                %d\n", pgSetup->pidFile.pid);
	fformat(stream, "is in recovery:     %s\n",
			pgSetup->is_in_recovery ? "yes" : "no");
	fformat(stream, "Control Version:    %u\n",
			pgSetup->control.pg_control_version);
	fformat(stream, "Catalog Version:    %u\n",
			pgSetup->control.catalog_version_no);
	fformat(stream, "System Identifier:  %" PRIu64 "\n",
			pgSetup->control.system_identifier);
	fflush(stream);
}


/*
 * pg_setup_as_json copies in the given pre-allocated string the json
 * representation of the pgSetup.
 */
bool
pg_setup_as_json(PostgresSetup *pgSetup, JSON_Value *js)
{
	JSON_Object *jsobj = json_value_get_object(js);
	char system_identifier[BUFSIZE];

	json_object_set_string(jsobj, "pgdata", pgSetup->pgdata);
	json_object_set_string(jsobj, "pg_ctl", pgSetup->pg_ctl);
	json_object_set_string(jsobj, "version", pgSetup->pg_version);
	json_object_set_string(jsobj, "host", pgSetup->pghost);
	json_object_set_number(jsobj, "port", (double) pgSetup->pgport);
	json_object_set_number(jsobj, "proxyport", (double) pgSetup->proxyport);
	json_object_set_number(jsobj, "pid", (double) pgSetup->pidFile.pid);
	json_object_set_boolean(jsobj, "in_recovery", pgSetup->is_in_recovery);

	json_object_dotset_number(jsobj,
							  "control.version",
							  (double) pgSetup->control.pg_control_version);

	json_object_dotset_number(jsobj,
							  "control.catalog_version",
							  (double) pgSetup->control.catalog_version_no);

	sformat(system_identifier, BUFSIZE, "%" PRIu64,
			pgSetup->control.system_identifier);
	json_object_dotset_string(jsobj,
							  "control.system_identifier",
							  system_identifier);

	return true;
}


/*
 * pg_setup_get_local_connection_string build a connecting string to connect
 * to the local postgres server and writes it to connectionString, which should
 * be at least MAXCONNINFO in size.
 */
bool
pg_setup_get_local_connection_string(PostgresSetup *pgSetup,
									 char *connectionString)
{
	char pg_regress_sock_dir[MAXPGPATH];
	bool pg_regress_sock_dir_exists = env_exists("PG_REGRESS_SOCK_DIR");
	PQExpBuffer connStringBuffer = createPQExpBuffer();

	if (connStringBuffer == NULL)
	{
		log_error("Failed to allocate memory");
		return false;
	}

	appendPQExpBuffer(connStringBuffer, "port=%d dbname=%s",
					  pgSetup->pgport, pgSetup->dbname);

	if (pg_regress_sock_dir_exists &&
		!get_env_copy("PG_REGRESS_SOCK_DIR", pg_regress_sock_dir, MAXPGPATH))
	{
		/* errors have already been logged */
		return false;
	}

	/*
	 * When PG_REGRESS_SOCK_DIR is set and empty, we force the connection
	 * string to use "localhost" (TCP/IP hostname for IP 127.0.0.1 or ::1,
	 * usually), even when the configuration setup is using a unix directory
	 * setting.
	 */
	if (env_found_empty("PG_REGRESS_SOCK_DIR") &&
		(IS_EMPTY_STRING_BUFFER(pgSetup->pghost) ||
		 pgSetup->pghost[0] == '/'))
	{
		appendPQExpBufferStr(connStringBuffer, " host=localhost");
	}
	else if (!IS_EMPTY_STRING_BUFFER(pgSetup->pghost))
	{
		if (pg_regress_sock_dir_exists && strlen(pg_regress_sock_dir) > 0 &&
			strcmp(pgSetup->pghost, pg_regress_sock_dir) != 0)
		{
			/*
			 * It might turn out ok (stray environment), but in case of
			 * connection error, this warning should be useful to debug the
			 * situation.
			 */
			log_warn("PG_REGRESS_SOCK_DIR is set to \"%s\", "
					 "and our setup is using \"%s\"",
					 pg_regress_sock_dir,
					 pgSetup->pghost);
		}
		appendPQExpBuffer(connStringBuffer, " host=%s", pgSetup->pghost);
	}

	if (!IS_EMPTY_STRING_BUFFER(pgSetup->username))
	{
		appendPQExpBuffer(connStringBuffer, " user=%s", pgSetup->username);
	}

	if (PQExpBufferBroken(connStringBuffer))
	{
		log_error("Failed to allocate memory");
		destroyPQExpBuffer(connStringBuffer);
		return false;
	}

	if (strlcpy(connectionString,
				connStringBuffer->data, MAXCONNINFO) >= MAXCONNINFO)
	{
		log_error("Failed to copy connection string \"%s\" which is %lu bytes "
				  "long, pg_autoctl only supports connection strings up to "
				  " %d bytes",
				  connStringBuffer->data, connStringBuffer->len, MAXCONNINFO);
	}

	return true;
}


/*
 * pg_setup_pgdata_exists returns true when the pg_controldata probe was
 * susccessful.
 */
bool
pg_setup_pgdata_exists(PostgresSetup *pgSetup)
{
	return pgSetup->control.system_identifier != 0;
}


/*
 * pg_setup_pgdata_exists returns true when the pg_controldata probe was
 * susccessful.
 */
bool
pg_setup_is_running(PostgresSetup *pgSetup)
{
	bool pg_is_not_running_is_ok = true;

	return pgSetup->pidFile.pid != 0

	       /* if we don't have the PID yet, try reading it now */
		   || (get_pgpid(pgSetup, pg_is_not_running_is_ok) &&
			   pgSetup->pidFile.pid != 0);
}


/*
 * pg_setup_is_ready returns true when the postmaster.pid file has a "ready"
 * status in it, which we parse in pgSetup->pm_status.
 */
bool
pg_setup_is_ready(PostgresSetup *pgSetup, bool pg_is_not_running_is_ok)
{
	log_trace("pg_setup_is_ready");

	if (pgSetup->control.pg_control_version > 0)
	{
		bool firstTime = true;
		int warnings = 0;

		/*
		 * Invalidate in-memory Postmaster status cache.
		 *
		 * This makes sure we enter the main loop and attempt to read the
		 * postmaster.pid file at least once: if Postgres was stopped, then the
		 * file that we've read previously might not exists any-more.
		 */
		pgSetup->pm_status = POSTMASTER_STATUS_UNKNOWN;

		/*
		 * Sometimes `pg_ctl start` returns with success and Postgres is still
		 * in crash recovery replaying WAL files, in the "starting" state
		 * rather than the "ready" state.
		 *
		 * In that case, we wait until Postgres is ready for connections. The
		 * whole pg_autoctl code is expecting to be able to connect to
		 * Postgres, so there's no point in returning now and having the next
		 * connection attempt fail with something like the following:
		 *
		 * ERROR Connection to database failed: FATAL: the database system is
		 * starting up
		 */
		while (pgSetup->pm_status != POSTMASTER_STATUS_READY)
		{
			log_trace("pg_setup_is_ready: %s",
					  pmStatusToString(pgSetup->pm_status));

			if (!get_pgpid(pgSetup, pg_is_not_running_is_ok))
			{
				/*
				 * We failed to read the Postgres pid file, and infinite
				 * looping might not help here anymore. Better give control
				 * back to the launching process (might be init scripts,
				 * systemd or the like) so that they may log a transient
				 * failure and try again.
				 */
				if (!pg_is_not_running_is_ok)
				{
					log_error("Failed to get Postgres pid, "
							  "see above for details");
				}

				/*
				 * we failed to get Postgres pid from the first line of its pid
				 * file, so we consider that Postgres is not running, thus not
				 * ready.
				 */
				return false;
			}

			/*
			 * Here, we know that Postgres is running, and we even have its
			 * PID. Time to try and read the rest of the PID file. This might
			 * fail when the file isn't complete yet, in which case we're going
			 * to retry.
			 */
			if (!read_pg_pidfile(pgSetup, pg_is_not_running_is_ok))
			{
				log_warn("Failed to read Postgres \"postmaster.pid\" file");
				return false;
			}

			/* avoid an extra wait if that's possible */
			if (pgSetup->pm_status == POSTMASTER_STATUS_READY)
			{
				break;
			}

			if (firstTime)
			{
				firstTime = false;
			}
			else
			{
				warnings++;
				log_warn("Postgres is not ready for connections: "
						 "postmaster status is \"%s\", retrying in %ds.",
						 pmStatusToString(pgSetup->pm_status),
						 PG_AUTOCTL_KEEPER_SLEEP_TIME);

				sleep(PG_AUTOCTL_KEEPER_SLEEP_TIME);
			}

			if (asked_to_stop == 1 || asked_to_stop_fast == 1)
			{
				log_info("pg_autoctl service stopping");
				exit(EXIT_CODE_QUIT);
			}
		}

		/*
		 * If we did warn the user, let them know that we're back to a normal
		 * situation (when that's the case).
		 */
		if (warnings > 0 && pgSetup->pm_status == POSTMASTER_STATUS_READY)
		{
			log_info("Postgres is ready");
		}
	}

	return pgSetup->pm_status == POSTMASTER_STATUS_READY;
}


/*
 * pg_setup_wait_until_is_ready loops over pg_setup_is_running() and returns
 * when Postgres is ready. The loop tries every 100ms up to the given timeout,
 * given in seconds.
 */
bool
pg_setup_wait_until_is_ready(PostgresSetup *pgSetup, int timeout, int logLevel)
{
	uint64_t startTime = time(NULL);
	int attempts = 0;

	pid_t previousPostgresPid = pgSetup->pidFile.pid;
	bool pgIsRunning = false;

	bool missingPgdataIsOk = false;
	bool postgresNotRunningIsOk = true;

	log_trace("pg_setup_wait_until_is_ready");

	for (attempts = 1; !pgIsRunning; attempts++)
	{
		uint64_t now = time(NULL);

		pgIsRunning = get_pgpid(pgSetup, postgresNotRunningIsOk) &&
					  pgSetup->pidFile.pid != 0;

		log_trace("pg_setup_wait_until_is_ready(): postgres %s, "
				  "pid %d (was %d), after %ds and %d attempt(s)",
				  pgIsRunning ? "is running" : "is not running",
				  pgSetup->pidFile.pid,
				  previousPostgresPid,
				  (int) (now - startTime),
				  attempts);

		if (pgIsRunning && previousPostgresPid == pgSetup->pidFile.pid)
		{
			log_trace("pg_setup_wait_until_is_ready returns true");
			return true;
		}

		/* we're done if we reach the timeout */
		if ((now - startTime) >= timeout)
		{
			break;
		}

		/* wait for 100 ms and try again */
		pg_usleep(100 * 1000);
	}

	/* update settings from running database */
	if (previousPostgresPid != pgSetup->pidFile.pid)
	{
		/*
		 * Update our pgSetup view of Postgres once we have made sure it's
		 * running.
		 */
		PostgresSetup newPgSetup = { 0 };

		if (!pg_setup_init(&newPgSetup,
						   pgSetup,
						   missingPgdataIsOk,
						   postgresNotRunningIsOk))
		{
			/* errors have already been logged */
			return false;
		}

		*pgSetup = newPgSetup;

		log_level(logLevel,
				  "Postgres is now serving PGDATA \"%s\" on port %d with pid %d",
				  pgSetup->pgdata, pgSetup->pgport, pgSetup->pidFile.pid);
	}

	return true;
}


/*
 * pg_setup_is_primary returns true when the local PostgreSQL instance is known
 * to not be recovery.
 */
bool
pg_setup_is_primary(PostgresSetup *pgSetup)
{
	if (pg_setup_is_running(pgSetup))
	{
		return !pgSetup->is_in_recovery;
	}
	else
	{
		/*
		 * PostgreSQL is not running, we don't know... assume we're not in
		 * recovery, otherwise `pg_autoctl create` bails out without even
		 * trying.
		 */
		return true;
	}
}


/*
 * pg_setup_get_username returns pgSetup->username when it exists, otherwise it
 * looksup the username in passwd. Lastly it fallsback to the USER environment
 * variable. When nothing works it returns DEFAULT_USERNAME PGUSER is only used
 * when creating our configuration for the first time.
 */
char *
pg_setup_get_username(PostgresSetup *pgSetup)
{
	uid_t uid;
	struct passwd *pw;
	char userEnv[NAMEDATALEN];

	/* use a configured username if provided */
	if (!IS_EMPTY_STRING_BUFFER(pgSetup->username))
	{
		return pgSetup->username;
	}

	log_trace("username not configured");

	/* use the passwd file to find the username, same as whoami */
	uid = geteuid();
	pw = getpwuid(uid);
	if (pw)
	{
		log_trace("username found in passwd: %s", pw->pw_name);

		/* struct passwd is in thread shared space, return a copy */
		return strdup(pw->pw_name);
	}


	/* fallback on USER from env if the user cannot be found in passwd */
	if (get_env_copy("USER", userEnv, NAMEDATALEN))
	{
		log_trace("username found in USER environment variable: %s", userEnv);
		return strdup(userEnv);
	}

	log_trace("username fallback to default: %s", DEFAULT_USERNAME);

	return DEFAULT_USERNAME;
}


/*
 * pg_setup_get_auth_method returns pgSetup->authMethod when it exists,
 * otherwise it returns DEFAULT_AUTH_METHOD
 */
char *
pg_setup_get_auth_method(PostgresSetup *pgSetup)
{
	if (!IS_EMPTY_STRING_BUFFER(pgSetup->authMethod))
	{
		return pgSetup->authMethod;
	}

	log_trace("auth method not configured, falling back to default value : %s",
			  DEFAULT_AUTH_METHOD);

	return DEFAULT_AUTH_METHOD;
}


/*
 * pg_setup_skip_hba_edits returns true when the user had setup pg_autoctl to
 * skip editing HBA entries.
 */
bool
pg_setup_skip_hba_edits(PostgresSetup *pgSetup)
{
	return !IS_EMPTY_STRING_BUFFER(pgSetup->authMethod) &&
		   strcmp(pgSetup->authMethod, SKIP_HBA_AUTH_METHOD) == 0;
}


/*
 * pg_setup_set_absolute_pgdata uses realpath(3) to make sure that we re using
 * the absolute real pathname for PGDATA in our setup, so that services will
 * work correctly after keeper/monitor init, even when initializing in a
 * relative path and starting the service from elsewhere. This function returns
 * true if the pgdata path has been updated in the setup.
 */
bool
pg_setup_set_absolute_pgdata(PostgresSetup *pgSetup)
{
	char absolutePgdata[PATH_MAX];

	/*
	 * We managed to initdb, refresh our configuration file location with
	 * the realpath(3): we might have been given a relative pathname.
	 */
	if (!realpath(pgSetup->pgdata, absolutePgdata))
	{
		/* unexpected error, but not fatal, just don't overwrite the config. */
		log_warn("Failed to get the realpath of given pgdata \"%s\": %m",
				 pgSetup->pgdata);
		return false;
	}

	if (strcmp(pgSetup->pgdata, absolutePgdata) != 0)
	{
		/* use the absolute path now that it exists. */
		strlcpy(pgSetup->pgdata, absolutePgdata, MAXPGPATH);

		log_info("Now using absolute pgdata value \"%s\" in the configuration",
				 pgSetup->pgdata);

		return true;
	}

	return false;
}


/*
 * nodeKindFromString returns a PgInstanceKind from a string.
 */
PgInstanceKind
nodeKindFromString(const char *nodeKind)
{
	PgInstanceKind kindArray[] = {
		NODE_KIND_UNKNOWN,
		NODE_KIND_UNKNOWN,
		NODE_KIND_STANDALONE,
		NODE_KIND_CITUS_COORDINATOR,
		NODE_KIND_CITUS_WORKER
	};
	char *kindList[] = {
		"", "unknown", "standalone", "coordinator", "worker", NULL
	};

	for (int listIndex = 0; kindList[listIndex] != NULL; listIndex++)
	{
		char *candidate = kindList[listIndex];

		if (strcmp(nodeKind, candidate) == 0)
		{
			PgInstanceKind pgKind = kindArray[listIndex];
			log_trace("nodeKindFromString: \"%s\" ➜ %d", nodeKind, pgKind);
			return pgKind;
		}
	}

	log_fatal("Failed to parse nodeKind \"%s\"", nodeKind);

	/* never happens, make compiler happy */
	return NODE_KIND_UNKNOWN;
}


/*
 * nodeKindToString returns a textual representatin of given PgInstanceKind.
 * This must be kept in sync with src/monitor/formation_metadata.c function
 * FormationKindFromNodeKindString.
 */
char *
nodeKindToString(PgInstanceKind kind)
{
	switch (kind)
	{
		case NODE_KIND_STANDALONE:
		{
			return "standalone";
		}

		case NODE_KIND_CITUS_COORDINATOR:
		{
			return "coordinator";
		}

		case NODE_KIND_CITUS_WORKER:
		{
			return "worker";
		}

		default:
			log_fatal("nodeKindToString: unknown node kind %d", kind);
			return NULL;
	}

	/* can't happen, keep compiler happy */
	return NULL;
}


/*
 * pmStatusFromString parses the Postgres postmaster.pid PM_STATUS line into
 * our own enum to represent the value.
 */
static PostmasterStatus
pmStatusFromString(const char *postmasterStatus)
{
	log_trace("pmStatusFromString: postmaster status is \"%s\"",
			  postmasterStatus);

	if (strcmp(postmasterStatus, PM_STATUS_STARTING) == 0)
	{
		return POSTMASTER_STATUS_STARTING;
	}
	else if (strcmp(postmasterStatus, PM_STATUS_STOPPING) == 0)
	{
		return POSTMASTER_STATUS_STOPPING;
	}
	else if (strcmp(postmasterStatus, PM_STATUS_READY) == 0)
	{
		return POSTMASTER_STATUS_READY;
	}
	else if (strcmp(postmasterStatus, PM_STATUS_STANDBY) == 0)
	{
		return POSTMASTER_STATUS_STANDBY;
	}

	log_warn("Failed to read Postmaster status: \"%s\"", postmasterStatus);
	return POSTMASTER_STATUS_UNKNOWN;
}


/*
 * pmStatusToString returns a textual representation of given Postmaster status
 * given as a PmStatus enum.
 *
 * We're not using the PM_STATUS_READY etc constants here because those are
 * blank-padded to always be the same length, and then the warning messages
 * including "ready " look buggy in a way.
 */
static char *
pmStatusToString(PostmasterStatus pm_status)
{
	switch (pm_status)
	{
		case POSTMASTER_STATUS_UNKNOWN:
		{
			return "unknown";
		}

		case POSTMASTER_STATUS_STARTING:
		{
			return "starting";
		}

		case POSTMASTER_STATUS_STOPPING:
		{
			return "stopping";
		}

		case POSTMASTER_STATUS_READY:
		{
			return "ready";
		}

		case POSTMASTER_STATUS_STANDBY:
			return "standby";
	}

	/* keep compiler happy */
	return "unknown";
}


/*
 * pgsetup_get_pgport returns the port to use either from the PGPORT
 * environment variable, or from our default hard-coded value of 5432.
 */
int
pgsetup_get_pgport()
{
	char pgport_env[NAMEDATALEN];
	int pgport = 0;

	if (env_exists("PGPORT") && get_env_copy("PGPORT", pgport_env, NAMEDATALEN))
	{
		if (stringToInt(pgport_env, &pgport) && pgport > 0)
		{
			return pgport;
		}
		else
		{
			log_warn("Failed to parse PGPORT value \"%s\", using %d",
					 pgport_env, POSTGRES_PORT);
			return POSTGRES_PORT;
		}
	}
	else
	{
		/* no PGPORT */
		return POSTGRES_PORT;
	}
}


/*
 * pgsetup_validate_ssl_settings returns true if our SSL settings are following
 * one of the three following cases:
 *
 *  - --no-ssl:          ssl is not activated and no file has been provided
 *  - --ssl-self-signed: ssl is activated and no file has been provided
 *  - --ssl-*-files:     ssl is activated and all the files have been provided
 *
 * Otherwise it logs an error message and return false.
 */
bool
pgsetup_validate_ssl_settings(PostgresSetup *pgSetup)
{
	SSLOptions *ssl = &(pgSetup->ssl);

	log_trace("pgsetup_validate_ssl_settings");

	/*
	 * When using the full SSL options, we validate that the files exists where
	 * given and set the default sslmode to verify-full.
	 *
	 *  --ssl-ca-file
	 *  --ssl-crl-file
	 *  --server-crt
	 *  --server-key
	 */
	if (ssl->active && !ssl->createSelfSignedCert)
	{
		/* we say allFilesGiven but we can do without the CRL file */
		bool allFilesGiven = !IS_EMPTY_STRING_BUFFER(ssl->caFile) &&
							 !IS_EMPTY_STRING_BUFFER(ssl->serverCert) &&
							 !IS_EMPTY_STRING_BUFFER(ssl->serverKey);

		if (!allFilesGiven)
		{
			log_error("Failed to setup SSL with user-provided certificates: "
					  "options --ssl-ca-file --ssl-server-cert --ssl-server-key"
					  "are required.");
			return false;
		}

		/* when given all the files, check they exist */
		if (!file_exists(ssl->caFile))
		{
			log_error("--ssl-ca-file file does not exist at \"%s\"",
					  ssl->caFile);
			return false;
		}

		if (!IS_EMPTY_STRING_BUFFER(ssl->crlFile) && !file_exists(ssl->crlFile))
		{
			log_error("--ssl-crl-file file does not exist at \"%s\"",
					  ssl->crlFile);
			return false;
		}

		if (!file_exists(ssl->serverCert))
		{
			log_error("--server-crt file does not exist at \"%s\"",
					  ssl->serverCert);
			return false;
		}

		if (!file_exists(ssl->serverKey))
		{
			log_error("--server-key file does not exist at \"%s\"",
					  ssl->serverKey);
			return false;
		}

		/* install a default value for --ssl-mode, use verify-full */
		if (ssl->sslMode == SSL_MODE_UNKNOWN)
		{
			ssl->sslMode = SSL_MODE_VERIFY_FULL;
			strlcpy(ssl->sslModeStr,
					pgsetup_sslmode_to_string(ssl->sslMode), SSL_MODE_STRLEN);
			log_info("Using default --ssl-mode \"%s\"", ssl->sslModeStr);
		}

		return true;
	}

	/*
	 * When --ssl-self-signed is used, we default to using sslmode=require.
	 * Setting higher than that are wrong, false sense of security.
	 */
	if (ssl->createSelfSignedCert)
	{
		/* in that case we want an sslMode of require at most */
		if (ssl->sslMode > SSL_MODE_REQUIRE)
		{
			log_error("--ssl-mode \"%s\" is not compatible with self-signed "
					  "certificates, please provide certificates signed by "
					  "your trusted CA.",
					  pgsetup_sslmode_to_string(ssl->sslMode));
			log_info("See https://www.postgresql.org/docs/current/libpq-ssl.html"
					 " for details");
			return false;
		}

		if (ssl->sslMode == SSL_MODE_UNKNOWN)
		{
			/* install a default value for --ssl-mode */
			ssl->sslMode = SSL_MODE_REQUIRE;
			strlcpy(ssl->sslModeStr,
					pgsetup_sslmode_to_string(ssl->sslMode), SSL_MODE_STRLEN);
			log_info("Using default --ssl-mode \"%s\"", ssl->sslModeStr);
		}

		log_info("Using --ssl-self-signed: pg_autoctl will "
				 " create self-signed certificates, allowing for "
				 "encrypted network traffic");
		log_warn("Self-signed certificates provide protection against "
				 "eavesdropping; this setup does NOT protect against "
				 "Man-In-The-Middle attacks nor Impersonation attacks.");
		log_warn("See https://www.postgresql.org/docs/current/libpq-ssl.html "
				 "for details");

		return true;
	}

	/* --no-ssl is ok */
	if (ssl->active == 0)
	{
		log_warn("No encryption is used for network traffic! This allows an "
				 "attacker on the network to read all replication data.");
		log_warn("Using --ssl-self-signed instead of --no-ssl is recommend to "
				 "achieve more security with the same ease of deployment.");
		log_warn("See https://www.postgresql.org/docs/current/libpq-ssl.html "
				 "for details on how to improve");
		return true;
	}

	return false;
}


/*
 * pg_setup_sslmode_to_string parses a string representing the sslmode into an
 * internal enum value, so that we can easily compare values.
 */
SSLMode
pgsetup_parse_sslmode(const char *sslMode)
{
	SSLMode enumArray[] = {
		SSL_MODE_DISABLE,
		SSL_MODE_ALLOW,
		SSL_MODE_PREFER,
		SSL_MODE_REQUIRE,
		SSL_MODE_VERIFY_CA,
		SSL_MODE_VERIFY_FULL
	};

	char *sslModeArray[] = {
		"disable", "allow", "prefer", "require",
		"verify-ca", "verify-full", NULL
	};

	int sslModeArrayIndex = 0;

	for (sslModeArrayIndex = 0;
		 sslModeArray[sslModeArrayIndex] != NULL;
		 sslModeArrayIndex++)
	{
		if (strcmp(sslMode, sslModeArray[sslModeArrayIndex]) == 0)
		{
			return enumArray[sslModeArrayIndex];
		}
	}

	return SSL_MODE_UNKNOWN;
}


/*
 * pgsetup_sslmode_to_string returns the string representation of the enum.
 */
char *
pgsetup_sslmode_to_string(SSLMode sslMode)
{
	switch (sslMode)
	{
		case SSL_MODE_UNKNOWN:
		{
			return "unknown";
		}

		case SSL_MODE_DISABLE:
		{
			return "disable";
		}

		case SSL_MODE_ALLOW:
		{
			return "allow";
		}

		case SSL_MODE_PREFER:
		{
			return "prefer";
		}

		case SSL_MODE_REQUIRE:
		{
			return "require";
		}

		case SSL_MODE_VERIFY_CA:
		{
			return "verify-ca";
		}

		case SSL_MODE_VERIFY_FULL:
			return "verify-full";
	}

	/* This is a huge bug */
	log_error("BUG: some unknown SSL_MODE enum value was encountered");
	return "unknown";
}<|MERGE_RESOLUTION|>--- conflicted
+++ resolved
@@ -413,10 +413,6 @@
 
 	join_path_components(pidfile, pgSetup->pgdata, "postmaster.pid");
 
-<<<<<<< HEAD
-	if (!file_exists(pidfile) ||
-		!read_file(pidfile, &contents, &fileSize))
-=======
 	if (!file_exists(pidfile))
 	{
 		if (!pg_is_not_running_is_ok)
@@ -428,7 +424,6 @@
 	}
 
 	if (!read_file(pidfile, &contents, &fileSize))
->>>>>>> f6fbf390
 	{
 		if (!pg_is_not_running_is_ok)
 		{
